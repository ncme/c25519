--- conflicted
+++ resolved
@@ -118,11 +118,7 @@
 
 	/* Compute T2 = x^3 */
 	f25519_mul__distinct(T1, wx, wx);
-<<<<<<< HEAD
-	f25519_mul__distinct(T2, T1, T1);
-=======
 	f25519_mul__distinct(T2, T1, wx);
->>>>>>> dc64313c
 
 	/* Compute T1 = ax */
 	f25519_mul__distinct(T1, a, wx);
@@ -138,10 +134,7 @@
 	f25519_neg(T3, T2);
 
 	/* Select one of them, based on the sign bit */
-<<<<<<< HEAD
-=======
 	f25519_copy(wy, f25519_zero);
->>>>>>> dc64313c
 	f25519_select(wy, T2, T3, sign);
 
 	/* Verify that T2 = wy^2 == T1 */
