--- conflicted
+++ resolved
@@ -129,31 +129,6 @@
  * 	(WX, WY) on Wei25519 - not (A/3,0) or the point at infinity!
  * Output:
  *  (EX, EY) on Ed25519
-<<<<<<< HEAD
- */
-void morph25519_w2e(uint8_t* ex, uint8_t* ey, const uint8_t* wx, const uint8_t* wy);
-
-/*
- * Transforms an affine point on the Edwards curve Ed25519
- * to an affine point on the short Weierstrass curve Wei25519.
- *
- * Input:
- * 	(EX, EY) on Ed25519 - not the neutral point (0,1) or (0, -1)
- * Output:
- *  (MX, MY) on Curve25519
- */
-void morph25519_e2m(uint8_t* mx, uint8_t* my, const uint8_t* ex, const uint8_t* ey);
-
-/*
- * Transforms an affine point on the short Weierstrass curve Wei25519
- * to an affine point on the Edwards curve Ed25519.
- *
- * Input:
- * 	(MX, MY) on Curve25519 - not (0,0) of order two or the point at infinity!
- * Output:
- *  (WX, WY) on Wei25519
-=======
->>>>>>> dc64313c
  */
 void morph25519_m2e(uint8_t* ex, uint8_t* ey, const uint8_t* mx, const uint8_t* my);
 
