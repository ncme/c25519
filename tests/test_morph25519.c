--- conflicted
+++ resolved
@@ -19,31 +19,6 @@
 		printf("%02x", e[i]);
 }
 
-<<<<<<< HEAD
-static void test_morph_wx2wy()
-{
-	static const uint8_t Gx[F25519_SIZE] = {
-		0x5a, 0x24, 0xad, 0xaa, 0xaa, 0xaa, 0xaa, 0xaa,
-		0xaa, 0xaa, 0xaa, 0xaa, 0xaa, 0xaa, 0xaa, 0xaa,
-		0xaa, 0xaa, 0xaa, 0xaa, 0xaa, 0xaa, 0xaa, 0xaa,
-		0xaa, 0xaa, 0xaa, 0xaa, 0xaa, 0xaa, 0xaa, 0x2a
-	};  // the x coordinate of the base point
-	static const uint8_t Gy[F25519_SIZE] = {
-		0xd9, 0xd3, 0xce, 0x7e, 0xa2, 0xc5, 0xe9, 0x29,
-		0xb2, 0x61, 0x7c, 0x6d, 0x7e, 0x4d, 0x3d, 0x92,
-		0x4c, 0xd1, 0x48, 0x77, 0x2c, 0xdd, 0x1e, 0xe0,
-		0xb4, 0x86, 0xa0, 0xb8, 0xa1, 0x19, 0xae, 0x20
-	};  // the y coordinate of the base point
-
-	uint8_t Gy2[F25519_SIZE];
-	assert(morph25519_wx2wy(Gy2, Gx, morph25519_eparity(Gy)));
-	printf("  ");
-	print_elem(Gy);
-	printf(" [%d] ~ \n  ", morph25519_eparity(Gy));
-	print_elem(Gy2);
-	printf("\n");
-	assert(f25519_eq(Gy, Gy2));
-=======
 static void test_morph_wx2wy(const uint8_t *wy, const uint8_t *wx)
 {
 	uint8_t y[F25519_SIZE];
@@ -58,36 +33,10 @@
 			break;
 	}
 	assert(f25519_eq(y, wy));
->>>>>>> dc64313c
 }
 
 static void test_morph_e2w(const uint8_t *ex, const uint8_t *ey)
 {
-<<<<<<< HEAD
-	uint8_t w1x[F25519_SIZE], w2x[F25519_SIZE];
-	uint8_t w1y[F25519_SIZE], w2y[F25519_SIZE], w3y[F25519_SIZE];
-
-	uint8_t e1x[F25519_SIZE], e1y[F25519_SIZE];
-	morph25519_e2w(w1x, w1y, ex, ey);
-	morph25519_w2e(e1x, e1y, w1x, w1y);
-	assert(f25519_eq(e1x, ex));
-	assert(f25519_eq(e1y, ey));
-
-	uint8_t mx[F25519_SIZE], my[F25519_SIZE];
-	morph25519_ey2mx(mx, ey);
-	morph25519_m2w(w2x, w2y, mx, my);
-
-	assert(morph25519_wx2wy(w3y, w1x, !morph25519_eparity(w1y)));
-
-	assert(f25519_eq(w1x, w2x));
-	//assert(f25519_eq(w1y, w2y));
-	printf("  ");
-	print_elem(w1y);
-	printf(" [%d] ~ \n  ", !morph25519_eparity(w1y));
-	print_elem(w3y);
-	printf("\n");
-	assert(f25519_eq(w1y, w3y));
-=======
 	uint8_t wx[F25519_SIZE];
 	uint8_t wy[F25519_SIZE];
 
@@ -105,7 +54,6 @@
 
 	assert(f25519_eq(e1x, ex));
 	assert(f25519_eq(e1y, ey));
->>>>>>> dc64313c
 }
 
 static void test_morph(const uint8_t *mx,
@@ -173,9 +121,6 @@
 		test_sm();
 
 	printf("test_morph_wx2wy\n");
-<<<<<<< HEAD
-	test_morph_wx2wy();
-=======
 	static const uint8_t Gx[F25519_SIZE] = {
 		0x5a, 0x24, 0xad, 0xaa, 0xaa, 0xaa, 0xaa, 0xaa,
 		0xaa, 0xaa, 0xaa, 0xaa, 0xaa, 0xaa, 0xaa, 0xaa,
@@ -189,7 +134,6 @@
 		0xb4, 0x86, 0xa0, 0xb8, 0xa1, 0x19, 0xae, 0x20
 	};  // the y coordinate of the base point
 	test_morph_wx2wy(Gy, Gx);
->>>>>>> dc64313c
 
 	printf("test_morph_e2w\n");
 	test_morph_e2w(ed25519_base.x, ed25519_base.y);
